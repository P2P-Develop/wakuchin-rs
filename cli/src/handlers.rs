use std::time::Duration;

use clap::ValueEnum;
use console::Term;
use owo_colors::OwoColorize;
use serde::{Deserialize, Serialize};
use wakuchin::convert::chars_to_wakuchin;
use wakuchin::handlers::ProgressHandler;
use wakuchin::progress::{
  DoneDetail, IdleDetail, ProcessingDetail, Progress, ProgressKind,
};
use wakuchin::result::HitCount;

type Result<T> = anyhow::Result<T>;

const PROGRESS_BAR_WIDTH: u16 = 33;

#[derive(
  Clone,
  Debug,
  PartialEq,
  Eq,
  PartialOrd,
  Ord,
  Serialize,
  Deserialize,
  ValueEnum,
)]
#[serde(rename_all = "snake_case")]
pub(crate) enum HandlerKind {
  Console,
  Msgpack,
  MsgpackBase64,
}

impl Default for HandlerKind {
  fn default() -> Self {
    Self::Console
  }
}

pub(crate) struct ConsoleProgressHandler {
  no_progress: bool,
<<<<<<< HEAD
  handler_height: usize,
  term: Term,
=======
  handler_height: u16,
>>>>>>> 680e991b
  tries: usize,
  tries_string: String,
  times: usize,
}

impl ConsoleProgressHandler {
  pub(crate) fn new(no_progress: bool, tries: usize, times: usize) -> Self {
    Self {
      no_progress,
      handler_height: 0,
      term: Term::stderr(),
      tries,
      tries_string: format!("{tries}"),
      times,
    }
  }

  fn render_progress_segment(width: usize, percentage: f64) -> String {
    if percentage >= 100.0 {
      "━".repeat(width).blue().to_string()
    } else {
      let block = (width as f64 * percentage / 100.0) as usize;
      let current = "━".repeat(block) + "╸";
      let space = width - block - 1;

      format!(
        "{}{}",
        if space == 0 {
          current.green()
        } else {
          current.blue()
        },
        "━".repeat(space).dim()
      )
    }
  }

  fn render_hit_counts(
    &self,
    buf: &mut itoa::Buffer,
    hit_counts: &[HitCount],
  ) -> usize {
    let mut current_hit_total = 0;

    let tries_width = self.tries_string.len();

    for hit_count in hit_counts {
      let chars = chars_to_wakuchin(&hit_count.chars);
      let count = hit_count.hits;

      current_hit_total += count;

      eprintln!(
        "        {} {}: {:<} ({:.3}%)",
        "hits".underline().blue(),
        chars.dimmed(),
        buf.format(count).bold(),
        count as f64 / self.tries as f64 * 100.0,
      );
    }

    eprintln!(
      "  {} {:<tries_width$} / {tries} ({:.3}%)",
      "total hits".blue().underline(),
      buf.format(current_hit_total).bold(),
      current_hit_total as f64 / self.tries as f64 * 100.0,
      tries = self.tries
    );

    current_hit_total
  }

  fn render_workers(
    &self,
    buf: &mut itoa::Buffer,
    progresses: &[Progress],
  ) -> usize {
    let mut current_total = 0;

    let tries_width = self.tries_string.len();
    let mut id_width: usize = 0;

    for progress in progresses {
      match progress {
        Progress(ProgressKind::Idle(IdleDetail {
          id: 0,
          total_workers: 1,
        })) => {
          eprintln!("{}", "Idle".yellow());
        }
        Progress(ProgressKind::Idle(IdleDetail { id, total_workers })) => {
          if id_width == 0 {
            id_width = total_workers.to_string().len();
          }

          eprintln!(
            "{} {}",
            format!("#{id:<id_width$}").bold(),
            "Idle".yellow(),
          );
        }
        Progress(ProgressKind::Processing(processing_detail)) => {
          match processing_detail {
            ProcessingDetail {
              id: 0,
              current,
              total,
              total_workers: 1,
              ..
            } => {
              current_total += current;

              eprintln!(
                "{} {} • {:<tries_width$} / {total}",
                "Processing".blue(),
                chars_to_wakuchin(&processing_detail.wakuchin).dimmed(),
                buf.format(*current)
              );
            }
            ProcessingDetail {
              id,
              current,
              total,
              total_workers,
              ..
            } => {
              current_total += current;

              let id_width = total_workers.to_string().len();

              eprintln!(
                "{} {} {} • {:<tries_width$} / {total}",
                format!("#{id:<id_width$}").bold(),
                "Processing".blue(),
                chars_to_wakuchin(&processing_detail.wakuchin).dimmed(),
                buf.format(*current)
              );
            }
          }
        }
        Progress(ProgressKind::Done(DoneDetail {
          id: 0,
          total,
          total_workers: 1,
          ..
        })) => {
          current_total += total;

          eprintln!(
            "{} {}",
            "Done      ".green(),
            " ".repeat(self.times * 8 + self.tries_string.len() * 2 + 5),
          );
        }
        Progress(ProgressKind::Done(DoneDetail {
          id,
          total,
          total_workers,
        })) => {
          current_total += total;

          if id_width == 0 {
            id_width = total_workers.to_string().len();
          }

          eprintln!(
            "{} {} {}",
            format!("#{id:<id_width$}").bold(),
            "Done      ".green(),
            " ".repeat(self.times * 8 + self.tries_string.len() * 2 + 5),
          );
        }
      }
    }

    current_total
  }

<<<<<<< HEAD
  fn render_progress_segment(&self, width: usize, percentage: f64) -> String {
    if percentage >= 100.0 {
      "━".repeat(width).blue().to_string()
    } else {
      let block = (width as f64 * percentage / 100.0) as usize;
      let current = "━".repeat(block) + "╸";
      let space = width - block - 1;

      format!(
        "{}{}",
        if space == 0 {
          current.green().to_string()
        } else {
          current.blue().to_string()
        },
        "━".repeat(space).dimmed()
      )
    }
  }

=======
>>>>>>> 680e991b
  /// Use blue bar to indicate progress that is processing.
  /// Use green bar to indicate progress that is done.
  fn render_progress_bar(
    &self,
    buf: &mut itoa::Buffer,
    current: usize,
    elapsed_time: Duration,
    current_diff: usize,
  ) -> Result<()> {
    let tries_width = self.tries_string.len();
    let possible_bar_width = {
      let size = self.term.size_checked();

      if let Some((width, _)) = size {
        width - tries_width as u16 * 2 - 55
      } else {
        PROGRESS_BAR_WIDTH
      }
    };

    let bar_width = if PROGRESS_BAR_WIDTH > possible_bar_width {
      possible_bar_width
    } else {
      PROGRESS_BAR_WIDTH
    };

    let percentage = current as f64 / self.tries as f64 * 100.0;
    let bar = Self::render_progress_segment(bar_width.into(), percentage);
    let rate = current_diff as f64 / elapsed_time.as_secs_f64();
    let eta = (self.tries - current) as f64 / rate;

    eprint!(
        "{} {bar} • {}: {:<tries_width$} / {tries} ({percentage:.0}%, {rate}/sec, eta: {eta:>3.0}sec)   ",
        "Status".bold(),
        "total".green().underline(),
        buf.format(current).bold(),
        tries = self.tries,
<<<<<<< HEAD
        rate = human_format::Formatter::new().format(rate.into()),
    );
=======
        rate = human_format::Formatter::new().format(rate),
      ))
    )?;
>>>>>>> 680e991b

    Ok(())
  }
}

impl ProgressHandler for ConsoleProgressHandler {
  fn before_start(&mut self) -> anyhow::Result<()> {
    if !self.no_progress {
      eprint!("Spawning workers...");

      self.term.hide_cursor()?;
      self.term.move_cursor_left(u16::MAX as usize)?;
    }

    Ok(())
  }

  fn handle(
    &mut self,
    progresses: &[Progress],
    hit_counts: &[HitCount],
    elapsed_time: Duration,
    current_diff: usize,
    all_done: bool,
  ) -> anyhow::Result<()> {
    if self.no_progress {
      return Ok(());
    }

    if self.handler_height == 0 {
      let progresses_len: u16 = progresses
        .len()
        .try_into()
        .expect("Too many progresses to display");
      let hit_counts_len: u16 = hit_counts
        .len()
        .try_into()
        .expect("Too many hit counts to display");

      self.handler_height = progresses_len + hit_counts_len + 1;
    } else {
<<<<<<< HEAD
      self.term.move_cursor_left(u16::MAX as usize)?;
      self.term.move_cursor_up(self.handler_height)?;
=======
      execute!(stderr(), MoveLeft(u16::MAX), MoveUp(self.handler_height))?;
>>>>>>> 680e991b
    }

    let mut itoa_buf = itoa::Buffer::new();

    self.render_hit_counts(&mut itoa_buf, hit_counts);

    let current_total = self.render_workers(&mut itoa_buf, progresses);

    if all_done {
      self.term.clear_line()?;
      eprint!("{} {}", "Status".bold(), "All Done".bold().green());

      return Ok(());
    }

    self.render_progress_bar(
      &mut itoa_buf,
      current_total,
      elapsed_time,
      current_diff,
    )?;

    Ok(())
  }

  fn after_finish(&mut self) -> anyhow::Result<()> {
    if !self.no_progress {
      for _ in 0..self.handler_height {
        self.term.clear_last_lines(1)?;
        self.term.clear_line()?;
      }
    }

    self.term.move_cursor_left(u16::MAX as usize)?;
    self.term.show_cursor()?;

    Ok(())
  }
}<|MERGE_RESOLUTION|>--- conflicted
+++ resolved
@@ -41,12 +41,8 @@
 
 pub(crate) struct ConsoleProgressHandler {
   no_progress: bool,
-<<<<<<< HEAD
-  handler_height: usize,
+  handler_height: u16,
   term: Term,
-=======
-  handler_height: u16,
->>>>>>> 680e991b
   tries: usize,
   tries_string: String,
   times: usize,
@@ -79,7 +75,7 @@
         } else {
           current.blue()
         },
-        "━".repeat(space).dim()
+        "━".repeat(space).dimmed()
       )
     }
   }
@@ -225,29 +221,6 @@
     current_total
   }
 
-<<<<<<< HEAD
-  fn render_progress_segment(&self, width: usize, percentage: f64) -> String {
-    if percentage >= 100.0 {
-      "━".repeat(width).blue().to_string()
-    } else {
-      let block = (width as f64 * percentage / 100.0) as usize;
-      let current = "━".repeat(block) + "╸";
-      let space = width - block - 1;
-
-      format!(
-        "{}{}",
-        if space == 0 {
-          current.green().to_string()
-        } else {
-          current.blue().to_string()
-        },
-        "━".repeat(space).dimmed()
-      )
-    }
-  }
-
-=======
->>>>>>> 680e991b
   /// Use blue bar to indicate progress that is processing.
   /// Use green bar to indicate progress that is done.
   fn render_progress_bar(
@@ -285,14 +258,9 @@
         "total".green().underline(),
         buf.format(current).bold(),
         tries = self.tries,
-<<<<<<< HEAD
-        rate = human_format::Formatter::new().format(rate.into()),
-    );
-=======
         rate = human_format::Formatter::new().format(rate),
       ))
     )?;
->>>>>>> 680e991b
 
     Ok(())
   }
@@ -334,12 +302,8 @@
 
       self.handler_height = progresses_len + hit_counts_len + 1;
     } else {
-<<<<<<< HEAD
-      self.term.move_cursor_left(u16::MAX as usize)?;
-      self.term.move_cursor_up(self.handler_height)?;
-=======
-      execute!(stderr(), MoveLeft(u16::MAX), MoveUp(self.handler_height))?;
->>>>>>> 680e991b
+      self.term.move_cursor_left(usize::MAX)?;
+      self.term.move_cursor_up(self.handler_height as usize)?;
     }
 
     let mut itoa_buf = itoa::Buffer::new();
