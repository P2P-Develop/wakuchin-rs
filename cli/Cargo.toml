[package]
name = "wakuchin_cli"
version = "0.2.0"
authors = ["P2P-Develop"]
categories = [ "command-line-utilities", "science" ]
keywords = [ "cli" ]
default-run = "wakuchin"
edition = "2021"
license-file = "../LICENSE"
repository = "https://github.com/P2P-Develop/wakuchin-rs"
description = "A next generation wakuchin researcher software written in Rust"
readme = "README.md"

[[bin]]
name = "wakuchin"
path = "src/main.rs"

[features]
sequential = []

[build-dependencies]
wakuchin = { version = "0.2.0", path = "../core" }

[dependencies]
wakuchin = { version = "0.2.0", path = "../core" }

anyhow = "1.0"
atty = "0.2"
clap = { version = "3.2", features = ["cargo", "derive"] }
<<<<<<< HEAD
console = "0.15"
dialoguer = { version = "0.10", default-features = false }
=======
crossterm = "0.24"
human_format = "1.0"
inquire = "0.2"
>>>>>>> 15b7d04e
regex = "1.6"
serde = { version = "1.0", features = ["derive"] }
serde_json = "1.0"
serde_regex = "1.1"
serde_with = "2.0"
serde_yaml = "0.8"
tokio = { version = "=1.20", features = ["fs", "io-util", "macros", "rt-multi-thread"] }
toml = "0.5"

[target.'cfg(not(target_env = "msvc"))'.dependencies]
tikv-jemallocator = "0.5"<|MERGE_RESOLUTION|>--- conflicted
+++ resolved
@@ -27,14 +27,10 @@
 anyhow = "1.0"
 atty = "0.2"
 clap = { version = "3.2", features = ["cargo", "derive"] }
-<<<<<<< HEAD
-console = "0.15"
+crossterm = "0.24"
 dialoguer = { version = "0.10", default-features = false }
-=======
-crossterm = "0.24"
 human_format = "1.0"
 inquire = "0.2"
->>>>>>> 15b7d04e
 regex = "1.6"
 serde = { version = "1.0", features = ["derive"] }
 serde_json = "1.0"
